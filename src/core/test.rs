--- conflicted
+++ resolved
@@ -184,7 +184,8 @@
             .name("sender".to_owned())
             .spawn(async {
                 let (welcome, wormhole_future) =
-                    Wormhole::connect_without_code(transfer::APP_CONFIG.id(TEST_APPID).clone(), 2).await?;
+                    Wormhole::connect_without_code(transfer::APP_CONFIG.id(TEST_APPID).clone(), 2)
+                        .await?;
                 if let Some(welcome) = &welcome.welcome {
                     log::info!("Got welcome: {}", welcome);
                 }
@@ -258,7 +259,8 @@
             .name("sender".to_owned())
             .spawn(async {
                 let mailbox_connection =
-                    MailboxConnection::create(transfer::APP_CONFIG.id(TEST_APPID).clone(), 2).await?;
+                    MailboxConnection::create(transfer::APP_CONFIG.id(TEST_APPID).clone(), 2)
+                        .await?;
                 if let Some(welcome) = &mailbox_connection.welcome {
                     log::info!("Got welcome: {}", welcome);
                 }
@@ -403,13 +405,8 @@
                 .await?,
         )
         .await?;
-<<<<<<< HEAD
-        log::info!("Got key: {}", &wormhole.key);
+        log::info!("Got key: {}", &wormhole.key());
         let transfer::ReceiveRequest::V1(req) = crate::transfer::request(
-=======
-        log::info!("Got key: {}", &wormhole.key());
-        let req = crate::transfer::request_file(
->>>>>>> ff78cbbd
             wormhole,
             default_relay_hints(),
             magic_wormhole::transit::Abilities::ALL_ABILITIES,
